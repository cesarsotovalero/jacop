--- conflicted
+++ resolved
@@ -673,7 +673,6 @@
 	<!--
 	<dependency>
 	  <groupId>org.scala-lang.modules</groupId>
-<<<<<<< HEAD
 	  <artifactId>scala-xml_2.13</artifactId>
 	  <version>1.2.0</version>
 	  </dependency>
@@ -689,11 +688,6 @@
             <version>1.7.24</version>
         </dependency>
 
-=======
-	  <artifactId>scala-xml_2.12</artifactId>
-	  <version>1.1.1</version>
-	</dependency>
->>>>>>> b829d253
     </dependencies>
 
 </project>