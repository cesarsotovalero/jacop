/**
 *  MinGlbCard.java 
 *  This file is part of JaCoP.
 *
 *  JaCoP is a Java Constraint Programming solver. 
 *	
 *	Copyright (C) 2000-2008 Krzysztof Kuchcinski and Radoslaw Szymanek
 *
 *  This program is free software: you can redistribute it and/or modify
 *  it under the terms of the GNU Affero General Public License as published by
 *  the Free Software Foundation, either version 3 of the License, or
 *  (at your option) any later version.
 *
 *  This program is distributed in the hope that it will be useful,
 *  but WITHOUT ANY WARRANTY; without even the implied warranty of
 *  MERCHANTABILITY or FITNESS FOR A PARTICULAR PURPOSE.  See the
 *  GNU Affero General Public License for more details.
 *  
 *  Notwithstanding any other provision of this License, the copyright
 *  owners of this work supplement the terms of this License with terms
 *  prohibiting misrepresentation of the origin of this work and requiring
 *  that modified versions of this work be marked in reasonable ways as
 *  different from the original version. This supplement of the license
 *  terms is in accordance with Section 7 of GNU Affero General Public
 *  License version 3.
 *
 *  You should have received a copy of the GNU Affero General Public License
 *  along with this program.  If not, see <http://www.gnu.org/licenses/>.
 *
 */

package org.jacop.set.search;

import org.jacop.search.ComparatorVariable;
import org.jacop.set.core.SetDomain;
import org.jacop.set.core.SetVar;

/**
 * Defines a minimum cardinality, of the greatest lowest bound, variable comparator. The variable with the minimum
 * cardinality for the greatest lower bound has the priority.
 * 
 * @author Krzysztof Kuchcinski and Robert Åkemalm 
<<<<<<< HEAD
 * @version 4.3
 * @param <T> 
=======
 * @version 4.2
 * @param <T> type of variable 
>>>>>>> 925964e6
 */

public class MinGlbCard<T extends SetVar> implements ComparatorVariable<T> {

	/**
	 * It constructs a minimum cardinality, of the greatest lowest bound, variable comparator.
	 */
	public MinGlbCard() {
	}

	/**
	 * Compares the cardinality of the variables glb to the float value.
	 */
	public int compare(float left, T var) {

		SetDomain SD = var.dom();

		int right = SD.glb().getSize();

		if (left < right)
			return 1;
		if (left > right)
			return -1;
		return 0;
	}

	/**
	 * Compares the cardinality of the variables glbs.
	 */
	public int compare(T leftVar, T rightVar) {

		SetDomain leftSD = leftVar.dom();
		SetDomain rightSD = rightVar.dom();

		int left = leftSD.glb().getSize();
		int right = rightSD.glb().getSize();

		if (left < right)
			return 1;
		if (left > right)
			return -1;
		return 0;
	}

	/**
	 * Returns the cardinality of the glb.
	 */
	public float metric(T var) {

		SetDomain SD = (SetDomain) var.dom();
		return SD.glb().getSize();
	}

}<|MERGE_RESOLUTION|>--- conflicted
+++ resolved
@@ -40,13 +40,8 @@
  * cardinality for the greatest lower bound has the priority.
  * 
  * @author Krzysztof Kuchcinski and Robert Åkemalm 
-<<<<<<< HEAD
  * @version 4.3
- * @param <T> 
-=======
- * @version 4.2
- * @param <T> type of variable 
->>>>>>> 925964e6
+ * @param <T> type of variable
  */
 
 public class MinGlbCard<T extends SetVar> implements ComparatorVariable<T> {
