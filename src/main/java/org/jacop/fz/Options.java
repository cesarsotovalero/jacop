/**
 * Options.java
 * This file is part of JaCoP.
 * <p>
 * JaCoP is a Java Constraint Programming solver.
 * <p>
 * Copyright (C) 2000-2008 Krzysztof Kuchcinski and Radoslaw Szymanek
 * <p>
 * This program is free software: you can redistribute it and/or modify
 * it under the terms of the GNU Affero General Public License as published by
 * the Free Software Foundation, either version 3 of the License, or
 * (at your option) any later version.
 * <p>
 * This program is distributed in the hope that it will be useful,
 * but WITHOUT ANY WARRANTY; without even the implied warranty of
 * MERCHANTABILITY or FITNESS FOR A PARTICULAR PURPOSE.  See the
 * GNU Affero General Public License for more details.
 * <p>
 * Notwithstanding any other provision of this License, the copyright
 * owners of this work supplement the terms of this License with terms
 * prohibiting misrepresentation of the origin of this work and requiring
 * that modified versions of this work be marked in reasonable ways as
 * different from the original version. This supplement of the license
 * terms is in accordance with Section 7 of GNU Affero General Public
 * License version 3.
 * <p>
 * You should have received a copy of the GNU Affero General Public License
 * along with this program.  If not, see <http://www.gnu.org/licenses/>.
 */

package org.jacop.fz;

<<<<<<< HEAD
=======
import java.io.File;
import java.io.FileInputStream;
import java.io.IOException;

>>>>>>> 49db8a1b
import org.jacop.floats.core.FloatDomain;

import java.io.FileInputStream;

/**
 *
 * It parses the options provided to flatzinc parser/executable. It contains
 * information about all options used for a given flatzinc file. 
 *
 * @author Krzysztof Kuchcinski
 *
 */
public class Options {

    FileInputStream file;

    String fileName;

    boolean all = false, verbose = false;

    boolean statistics = false;

    int time_out = 0;

    int number_solutions = -1;

    boolean interval = false;

    boolean precisionDefined = false;
    double precision;

    double format;

    boolean boundConsistency = false;

    boolean runSearch = true;

    boolean use_sat = false;

    boolean complementary_search = false;

    boolean debug = false;

    String outputFilename = "";
    
<<<<<<< HEAD
	/**
	 * It constructs an Options object and parses all the parameters/options provided 
	 * to flatzinc to jacop parser.
	 * 
	 * @param args arguments to flatzinc to jacop parser.
	 */
	public Options(String[] args) {
		
		argument = args;
		
		if (args.length == 0) {
			System.out.println("fz2jacop: no model file specified");
			System.out.println("fz2jacop: use --help for more information.");
			System.exit(0);
		}
		else if (args.length == 1) {
			String arg = args[0];
			if (arg.equals("-h") || arg.equals("--help")) {
				System.out.println(
						"Usage: java org.jacop.fz.Fz2jacop [<options>] <file>.fzn\n"+
						"Options:\n"+
						"    -h, --help\n"+
						"        Print this message.\n"+
						"    -a, --all, --all-solutions\n"+
						"    -v, --verbose\n"+
						"    -t <value>, --time-out <value>\n"+
						"        <value> - time in second.\n"+
						"    -s, --statistics\n"+
						"    -n <value>, --num-solutions <value>\n"+
						"        <value> - limit on solution number.\n"+
						"    -b, --bound - use bounds consistency whenever possible;\n" +
						"        override annotation \":: domain\" and select constraints\n"+
						"        implementing bounds consistency (default false).\n"+
						"    -sat use SAT solver for boolean constraints.\n" +
						"    -cs, --complementary-search - try to gather all model, non-introduced\n" +
						"         variables to define the final or default search, instead of using\n" +
						"         output variables only.\n" +
						"    -i, --interval print intervals instead of values for floating variables\n"+
						"    -p <value>, --precision <value> defines precision for floating operations\n"+
						"        overrides precision definition in search annotation."
				);
				System.exit(0);
			}
			else { // input file
			    fileName = args[0];
			}
		}
		else { // args.length > 1
			int i=0; 
			while (i<args.length-1) {
				// decode options
				if (args[i].equals("-a") || args[i].equals("--all-solutions") || args[i].equals("--all")) {
					all = true;
					i++;
				}
				else if (args[i].equals("-t") || args[i].equals("--time-out")) {
					time_out = Integer.parseInt(args[++i]);
					i++;
				}
				else if (args[i].equals("-s") || args[i].equals("--statistics")) {
					statistics = true;
					i++;
				}
				else if (args[i].equals("-sat")) {
					use_sat = true;
					i++;
				}
				else if (args[i].equals("-n") || args[i].equals("--num-solutions")) {
					number_solutions = Integer.parseInt(args[++i]);
					if (number_solutions > 1) 
					    all = true;
					i++;
				}
				else if (args[i].equals("-v") || args[i].equals("--verbose")) {
					    verbose = true;
					i++;
				}
				else if (args[i].equals("-i") || args[i].equals("--interval")) {
				    interval = true;
				    i++;
				}
				else if (args[i].equals("-p") || args[i].equals("--precision")) {
				        precisionDefined = true;
					precision = Double.parseDouble(args[++i]);
					if (precision >= 0)
					    FloatDomain.setPrecision(precision);
					else {
					    precision = FloatDomain.precision();
					    System.err.println("%% Precisison parameter not correct; using default precision " + precision);
					}
					i++;
				}
				else if (args[i].equals("-b") || args[i].equals("--bound")) {
				    boundConsistency = true;
				    i++;
				}
				else if (args[i].equals("-cs") || args[i].equals("--complementary-search")) {
				    complementary_search = true;
				    i++;
				}
				else if (args[i].equals("-debug") ) {
				    debug = true;
				    i++;
				}
				else {
				    System.out.println("fz2jacop: not recognized option "+ args[i]);
				    i++;
				}
			}	    

			fileName = args[args.length-1];
		}
	}

	/**
	 * It returns the file input stream for the file containing flatzinc description. 
	 * @return file containing flatzinc description.
	 */
	public FileInputStream getFile() {
	    try {
		file = new FileInputStream(fileName);
	    } catch (java.io.FileNotFoundException e) {
		System.out.println("Flatzinc2JaCoP Parser Version 0.1:  File " + fileName + " not found.");
		System.exit(0);
	    }

	    return file;
	}

	/**
	 * It returns the file name for the file containing flatzinc description. 
	 * @return file name containing flatzinc description.
	 */
	public String getFileName() {
		return fileName;
	}

	/**
	 * It returns true if the search for all solution has been requested.
	 * @return true if the search for all solution should take place, false otherwise. 
	 */
	public boolean getAll() {
		return all;
	}

	/**
	 * It returns true if the verbose mode has been requested.
	 * @return true if the verbose mode is active, false otherwise. 
	 */
	public boolean getVerbose() {
		return verbose;
	}

	/**
	 * It returns true if the search statistics are to be displayed. 
	 * 
	 * @return true if the search statistics are to be displayed, false otherwise.
	 */
	public boolean getStatistics() {
		return statistics;
	}

	/**
	 * It returns time out set for the search. 
	 * 
	 * @return the value of the timeOut (in seconds), 0 if no time-out was set.
	 */
	public int getTimeOut() {
		return time_out;
	}

	/**
	 * It returns the number of solutions the solver should search for. 
	 * 
	 * @return the number of solutions the search should search for.
	 */
	public int getNumberSolutions() {
		return number_solutions;
	}

	/**
	 * It returns true if the interval print mode has been requested.
	 * @return true if the interval print mode is active, false otherwise. 
	 */
	public boolean getInterval() {
		return interval;
	}

	/**
	 * It defines whether to run the solver. 
	 */
	public void doNotRunSearch() {
	    this.runSearch = false;
	}

	/**
	 * It returns true if the search must be run and false otherwise.
	 * @return true if run search, false otherwise. 
	 */
	public boolean runSearch() {
		return runSearch;
	}


	/**
	 * It defines whether to use bound consistency
	 * @return true if bound consistency prefered, false otherwise (defult). 
	 */
	public boolean getBoundConsistency() {
		return boundConsistency;
	}

       /**
	 * It returns precision defined in the command line
	 * @return precision. 
	 */
	public double getPrecision() {
		return precision;
	}

	/**
	 * It informs whether precision is defined. 
	 * @return true if precision for floating point solver is defined
	 */
	public boolean precision() {
		return precisionDefined;
	}

    	/**
	 * It defines whether sat is used. 
	 * @return true sat is used, false otherwise
	 */
	public boolean useSat() {
		return use_sat;
	}

    	/**
	 * It defines whether to use debug information print-out. 
	 * @return true if debugging information is printed, false otherwise
	 */
	public boolean debug() {
		return debug;
	}

    	/**
	 * It defines wheter additional search should use output variables only (false, default). 
	 * or should try to collect all non introduced variables (true).
	 * @return additional search should use output variables only (false, default). 
	 * or should try to collect all non introduced variables (true)
	 */
        public boolean complementarySearch() {
	    return complementary_search;
	}
=======
    /**
     * It constructs an Options object and parses all the parameters/options provided
     * to flatzinc to jacop parser.
     *
     * @param args arguments to flatzinc to jacop parser.
     */
    public Options(String[] args) {

        if (args.length == 0) {
            System.out.println("fz2jacop: no model file specified");
            System.out.println("fz2jacop: use --help for more information.");
            System.exit(0);
        } else if (args.length == 1) {
            String arg = args[0];
            if (arg.equals("-h") || arg.equals("--help")) {
                System.out.println("Usage: java org.jacop.fz.Fz2jacop [<options>] <file>.fzn\n" + "Options:\n" + "    -h, --help\n"
                    + "        Print this message.\n" + "    -a, --all, --all-solutions\n" + "    -v, --verbose\n"
                    + "    -t <value>, --time-out <value>\n" + "        <value> - time in second.\n" + "    -s, --statistics\n"
                    + "    -n <value>, --num-solutions <value>\n" + "        <value> - limit on solution number.\n"
                    + "    -b, --bound - use bounds consistency whenever possible;\n"
                    + "        override annotation \":: domain\" and select constraints\n"
                    + "        implementing bounds consistency (default false).\n" + "    -sat use SAT solver for boolean constraints.\n"
                    + "    -cs, --complementary-search - try to gather all model, non-introduced\n"
                    + "         variables to define the final or default search, instead of using\n" + "         output variables only.\n"
                    + "    -i, --interval print intervals instead of values for floating variables\n"
                    + "    -p <value>, --precision <value> defines precision for floating operations\n"
                    + "        overrides precision definition in search annotation.\n"
                    + "    -f <value>, --format <value> defines format (number digits after decimal point)\n"
                    + "        for floating variables.\n");
                System.exit(0);
            } else { // input file
                fileName = args[0];
            }
        } else { // args.length > 1
            int i = 0;
            while (i < args.length - 1) {
                // decode options
                if (args[i].equals("-a") || args[i].equals("--all-solutions") || args[i].equals("--all")) {
                    all = true;
                    i++;
                } else if (args[i].equals("-t") || args[i].equals("--time-out")) {
                    time_out = Integer.parseInt(args[++i]);
                    i++;
                } else if (args[i].equals("-s") || args[i].equals("--statistics")) {
                    statistics = true;
                    i++;
                } else if (args[i].equals("-sat")) {
                    use_sat = true;
                    i++;
                } else if (args[i].equals("-n") || args[i].equals("--num-solutions")) {
                    number_solutions = Integer.parseInt(args[++i]);
                    if (number_solutions > 1)
                        all = true;
                    i++;
                } else if (args[i].equals("-v") || args[i].equals("--verbose")) {
                    verbose = true;
                    i++;
                } else if (args[i].equals("-i") || args[i].equals("--interval")) {
                    interval = true;
                    i++;
                } else if (args[i].equals("-p") || args[i].equals("--precision")) {
                    precisionDefined = true;
                    precision = Double.parseDouble(args[++i]);
                    if (precision >= 0)
                        FloatDomain.setPrecision(precision);
                    else {
                        precision = FloatDomain.precision();
                        System.err.println("%% Precisison parameter not correct; using default precision " + precision);
                    }
                    i++;
                } else if (args[i].equals("-f") || args[i].equals("-format")) {
                    format = Double.parseDouble(args[++i]);
                    if (format >= 0)
                        FloatDomain.setFormat(format);
                    else {
                        format = Double.MAX_VALUE;
                        System.err.println("%% Format parameter not correct;");
                    }
                    i++;
                } else if (args[i].equals("-b") || args[i].equals("--bound")) {
                    boundConsistency = true;
                    i++;
                } else if (args[i].equals("-cs") || args[i].equals("--complementary-search")) {
                    complementary_search = true;
                    i++;
                } else if (args[i].equals("-debug")) {
                    debug = true;
                    i++;
                } else if (args[i].equals("-outputfile")){
                    outputFilename = args[++i];
                    i++;
                } else {
                    System.out.println("fz2jacop: not recognized option " + args[i]);
                    i++;
                }
            }

            fileName = args[args.length - 1];
        }
    }

    /**
     * It returns the file input stream for the file containing flatzinc description.
     * @return file containing flatzinc description.
     */
    public FileInputStream getFile() {
        try {
            file = new FileInputStream(fileName);
        } catch (java.io.FileNotFoundException e) {
            System.out.println("Flatzinc2JaCoP Parser Version 0.1:  File " + fileName + " not found.");
            System.exit(0);
        }

        return file;
    }

    /**
     * It returns the file name for the file containing flatzinc description.
     * @return file name containing flatzinc description.
     */
    public String getFileName() {
        return fileName;
    }

    /**
     * It returns true if the search for all solution has been requested.
     * @return true if the search for all solution should take place, false otherwise.
     */
    public boolean getAll() {
        return all;
    }

    /**
     * It returns true if the verbose mode has been requested.
     * @return true if the verbose mode is active, false otherwise.
     */
    public boolean getVerbose() {
        return verbose;
    }

    /**
     * It returns true if the search statistics are to be displayed.
     *
     * @return true if the search statistics are to be displayed, false otherwise.
     */
    public boolean getStatistics() {
        return statistics;
    }

    /**
     * It returns time out set for the search.
     *
     * @return the value of the timeOut (in seconds), 0 if no time-out was set.
     */
    public int getTimeOut() {
        return time_out;
    }

    /**
     * It returns the number of solutions the solver should search for.
     *
     * @return the number of solutions the search should search for.
     */
    public int getNumberSolutions() {
        return number_solutions;
    }

    /**
     * It returns true if the interval print mode has been requested.
     * @return true if the interval print mode is active, false otherwise.
     */
    public boolean getInterval() {
        return interval;
    }

    /**
     * It defines whether to run the solver.
     */
    public void doNotRunSearch() {
        this.runSearch = false;
    }

    /**
     * It returns true if the search must be run and false otherwise.
     * @return true if run search, false otherwise.
     */
    public boolean runSearch() {
        return runSearch;
    }


    /**
     * It defines whether to use bound consistency
     * @return true if bound consistency prefered, false otherwise (defult).
     */
    public boolean getBoundConsistency() {
        return boundConsistency;
    }

    /**
     * It returns precision defined in the command line
     * @return precision.
     */
    public double getPrecision() {
        return precision;
    }

    /**
     * It informs whether precision is defined.
     * @return true if precision for floating point solver is defined
     */
    public boolean precision() {
        return precisionDefined;
    }

    /**
     * It defines whether sat is used.
     * @return true sat is used, false otherwise
     */
    public boolean useSat() {
        return use_sat;
    }

    /**
     * It defines whether to use debug information print-out.
     * @return true if debugging information is printed, false otherwise
     */
    public boolean debug() {
        return debug;
    }

    public String getOutputFilename() { return outputFilename; }
    /**
     * It defines wheter additional search should use output variables only (false, default).
     * or should try to collect all non introduced variables (true).
     * @return additional search should use output variables only (false, default).
     * or should try to collect all non introduced variables (true)
     */
    public boolean complementarySearch() {
        return complementary_search;
    }
>>>>>>> 49db8a1b
}








<|MERGE_RESOLUTION|>--- conflicted
+++ resolved
@@ -30,16 +30,11 @@
 
 package org.jacop.fz;
 
-<<<<<<< HEAD
-=======
 import java.io.File;
 import java.io.FileInputStream;
 import java.io.IOException;
 
->>>>>>> 49db8a1b
 import org.jacop.floats.core.FloatDomain;
-
-import java.io.FileInputStream;
 
 /**
  *
@@ -81,262 +76,7 @@
     boolean debug = false;
 
     String outputFilename = "";
-    
-<<<<<<< HEAD
-	/**
-	 * It constructs an Options object and parses all the parameters/options provided 
-	 * to flatzinc to jacop parser.
-	 * 
-	 * @param args arguments to flatzinc to jacop parser.
-	 */
-	public Options(String[] args) {
-		
-		argument = args;
-		
-		if (args.length == 0) {
-			System.out.println("fz2jacop: no model file specified");
-			System.out.println("fz2jacop: use --help for more information.");
-			System.exit(0);
-		}
-		else if (args.length == 1) {
-			String arg = args[0];
-			if (arg.equals("-h") || arg.equals("--help")) {
-				System.out.println(
-						"Usage: java org.jacop.fz.Fz2jacop [<options>] <file>.fzn\n"+
-						"Options:\n"+
-						"    -h, --help\n"+
-						"        Print this message.\n"+
-						"    -a, --all, --all-solutions\n"+
-						"    -v, --verbose\n"+
-						"    -t <value>, --time-out <value>\n"+
-						"        <value> - time in second.\n"+
-						"    -s, --statistics\n"+
-						"    -n <value>, --num-solutions <value>\n"+
-						"        <value> - limit on solution number.\n"+
-						"    -b, --bound - use bounds consistency whenever possible;\n" +
-						"        override annotation \":: domain\" and select constraints\n"+
-						"        implementing bounds consistency (default false).\n"+
-						"    -sat use SAT solver for boolean constraints.\n" +
-						"    -cs, --complementary-search - try to gather all model, non-introduced\n" +
-						"         variables to define the final or default search, instead of using\n" +
-						"         output variables only.\n" +
-						"    -i, --interval print intervals instead of values for floating variables\n"+
-						"    -p <value>, --precision <value> defines precision for floating operations\n"+
-						"        overrides precision definition in search annotation."
-				);
-				System.exit(0);
-			}
-			else { // input file
-			    fileName = args[0];
-			}
-		}
-		else { // args.length > 1
-			int i=0; 
-			while (i<args.length-1) {
-				// decode options
-				if (args[i].equals("-a") || args[i].equals("--all-solutions") || args[i].equals("--all")) {
-					all = true;
-					i++;
-				}
-				else if (args[i].equals("-t") || args[i].equals("--time-out")) {
-					time_out = Integer.parseInt(args[++i]);
-					i++;
-				}
-				else if (args[i].equals("-s") || args[i].equals("--statistics")) {
-					statistics = true;
-					i++;
-				}
-				else if (args[i].equals("-sat")) {
-					use_sat = true;
-					i++;
-				}
-				else if (args[i].equals("-n") || args[i].equals("--num-solutions")) {
-					number_solutions = Integer.parseInt(args[++i]);
-					if (number_solutions > 1) 
-					    all = true;
-					i++;
-				}
-				else if (args[i].equals("-v") || args[i].equals("--verbose")) {
-					    verbose = true;
-					i++;
-				}
-				else if (args[i].equals("-i") || args[i].equals("--interval")) {
-				    interval = true;
-				    i++;
-				}
-				else if (args[i].equals("-p") || args[i].equals("--precision")) {
-				        precisionDefined = true;
-					precision = Double.parseDouble(args[++i]);
-					if (precision >= 0)
-					    FloatDomain.setPrecision(precision);
-					else {
-					    precision = FloatDomain.precision();
-					    System.err.println("%% Precisison parameter not correct; using default precision " + precision);
-					}
-					i++;
-				}
-				else if (args[i].equals("-b") || args[i].equals("--bound")) {
-				    boundConsistency = true;
-				    i++;
-				}
-				else if (args[i].equals("-cs") || args[i].equals("--complementary-search")) {
-				    complementary_search = true;
-				    i++;
-				}
-				else if (args[i].equals("-debug") ) {
-				    debug = true;
-				    i++;
-				}
-				else {
-				    System.out.println("fz2jacop: not recognized option "+ args[i]);
-				    i++;
-				}
-			}	    
-
-			fileName = args[args.length-1];
-		}
-	}
-
-	/**
-	 * It returns the file input stream for the file containing flatzinc description. 
-	 * @return file containing flatzinc description.
-	 */
-	public FileInputStream getFile() {
-	    try {
-		file = new FileInputStream(fileName);
-	    } catch (java.io.FileNotFoundException e) {
-		System.out.println("Flatzinc2JaCoP Parser Version 0.1:  File " + fileName + " not found.");
-		System.exit(0);
-	    }
-
-	    return file;
-	}
-
-	/**
-	 * It returns the file name for the file containing flatzinc description. 
-	 * @return file name containing flatzinc description.
-	 */
-	public String getFileName() {
-		return fileName;
-	}
-
-	/**
-	 * It returns true if the search for all solution has been requested.
-	 * @return true if the search for all solution should take place, false otherwise. 
-	 */
-	public boolean getAll() {
-		return all;
-	}
-
-	/**
-	 * It returns true if the verbose mode has been requested.
-	 * @return true if the verbose mode is active, false otherwise. 
-	 */
-	public boolean getVerbose() {
-		return verbose;
-	}
-
-	/**
-	 * It returns true if the search statistics are to be displayed. 
-	 * 
-	 * @return true if the search statistics are to be displayed, false otherwise.
-	 */
-	public boolean getStatistics() {
-		return statistics;
-	}
-
-	/**
-	 * It returns time out set for the search. 
-	 * 
-	 * @return the value of the timeOut (in seconds), 0 if no time-out was set.
-	 */
-	public int getTimeOut() {
-		return time_out;
-	}
-
-	/**
-	 * It returns the number of solutions the solver should search for. 
-	 * 
-	 * @return the number of solutions the search should search for.
-	 */
-	public int getNumberSolutions() {
-		return number_solutions;
-	}
-
-	/**
-	 * It returns true if the interval print mode has been requested.
-	 * @return true if the interval print mode is active, false otherwise. 
-	 */
-	public boolean getInterval() {
-		return interval;
-	}
-
-	/**
-	 * It defines whether to run the solver. 
-	 */
-	public void doNotRunSearch() {
-	    this.runSearch = false;
-	}
-
-	/**
-	 * It returns true if the search must be run and false otherwise.
-	 * @return true if run search, false otherwise. 
-	 */
-	public boolean runSearch() {
-		return runSearch;
-	}
-
-
-	/**
-	 * It defines whether to use bound consistency
-	 * @return true if bound consistency prefered, false otherwise (defult). 
-	 */
-	public boolean getBoundConsistency() {
-		return boundConsistency;
-	}
-
-       /**
-	 * It returns precision defined in the command line
-	 * @return precision. 
-	 */
-	public double getPrecision() {
-		return precision;
-	}
-
-	/**
-	 * It informs whether precision is defined. 
-	 * @return true if precision for floating point solver is defined
-	 */
-	public boolean precision() {
-		return precisionDefined;
-	}
-
-    	/**
-	 * It defines whether sat is used. 
-	 * @return true sat is used, false otherwise
-	 */
-	public boolean useSat() {
-		return use_sat;
-	}
-
-    	/**
-	 * It defines whether to use debug information print-out. 
-	 * @return true if debugging information is printed, false otherwise
-	 */
-	public boolean debug() {
-		return debug;
-	}
-
-    	/**
-	 * It defines wheter additional search should use output variables only (false, default). 
-	 * or should try to collect all non introduced variables (true).
-	 * @return additional search should use output variables only (false, default). 
-	 * or should try to collect all non introduced variables (true)
-	 */
-        public boolean complementarySearch() {
-	    return complementary_search;
-	}
-=======
+
     /**
      * It constructs an Options object and parses all the parameters/options provided
      * to flatzinc to jacop parser.
@@ -578,7 +318,6 @@
     public boolean complementarySearch() {
         return complementary_search;
     }
->>>>>>> 49db8a1b
 }
 
 
