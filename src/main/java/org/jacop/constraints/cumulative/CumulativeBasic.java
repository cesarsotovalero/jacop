/**
 *  CumulativeBasic.java 
 *  This file is part of JaCoP.
 *
 *  JaCoP is a Java Constraint Programming solver. 
 *	
 *	Copyright (C) 2000-2008 Krzysztof Kuchcinski and Radoslaw Szymanek
 *
 *  This program is free software: you can redistribute it and/or modify
 *  it under the terms of the GNU Affero General Public License as published by
 *  the Free Software Foundation, either version 3 of the License, or
 *  (at your option) any later version.
 *
 *  This program is distributed in the hope that it will be useful,
 *  but WITHOUT ANY WARRANTY; without even the implied warranty of
 *  MERCHANTABILITY or FITNESS FOR A PARTICULAR PURPOSE.  See the
 *  GNU Affero General Public License for more details.
 *  
 *  Notwithstanding any other provision of this License, the copyright
 *  owners of this work supplement the terms of this License with terms
 *  prohibiting misrepresentation of the origin of this work and requiring
 *  that modified versions of this work be marked in reasonable ways as
 *  different from the original version. This supplement of the license
 *  terms is in accordance with Section 7 of GNU Affero General Public
 *  License version 3.
 *
 *  You should have received a copy of the GNU Affero General Public License
 *  along with this program.  If not, see <http://www.gnu.org/licenses/>.
 *
 */


package org.jacop.constraints.cumulative;

import java.util.ArrayList;
import java.util.Arrays;
import java.util.Comparator;
import java.util.TreeSet;

import org.jacop.core.IntDomain;
import org.jacop.core.IntVar;
import org.jacop.core.Interval;
import org.jacop.core.IntervalDomain;
import org.jacop.core.IntervalEnumeration;
import org.jacop.core.Store;
import org.jacop.core.Var;
import org.jacop.constraints.Constraint;

import java.util.BitSet;
  
/**
 * CumulativeBasic implements the cumulative/4 constraint using edge-finding
 * algorithm and profile information on the resource use.
 * 
 * @author Krzysztof Kuchcinski and Radoslaw Szymanek
 * @version 4.4
 */

public class CumulativeBasic extends Constraint {
  
  static int idNumber = 1;

  static final boolean debug = false, debugNarr = false;

  Store store;

  /*
   * All tasks of the constraint
   */
  TaskView[] taskNormal;

  /**
   * It specifies the limit of the profile of cumulative use of resources.
   */
  public IntVar limit;
		
  /**
   * It specifies the arguments required to be saved by an XML format as well as 
   * the constructor being called to recreate an object from an XML format.
   */
  public static String[] xmlAttributes = {"starts", "durations", "resources", "limit", "doEdgeFinding", "doProfile"};

  /**
   * It creates a cumulative constraint.
   * @param starts variables denoting starts of the tasks.
   * @param durations variables denoting durations of the tasks.
   * @param resources variables denoting resource usage of the tasks.
   * @param limit the overall limit of resources which has to be used.
   */
  public CumulativeBasic(IntVar[] starts,
			 IntVar[] durations,
			 IntVar[] resources,
			 IntVar limit) {
		
    assert ( starts != null ) : "Variable in starts list is null";
    assert ( durations != null ) : "Variable in durations list is null";
    assert ( resources != null ) : "Variable in resource list is null";
    assert ( limit != null ) : "Variable limit is null";
    assert (starts.length == durations.length) : "Starts and durations list have different length";
    assert (resources.length == durations.length) : "Resources and durations list have different length";
		
    this.numberArgs = (short) (numberArgs * 3 + 1);
    this.queueIndex = 2;
    this.numberId = idNumber++;

    if (starts.length == durations.length && durations.length == resources.length) {
			
      this.taskNormal = new TaskNormalView[starts.length];

      for (int i = 0; i < starts.length; i++) {
				
	assert (starts[i] != null) : i + "-th variable in starts list is null"; 
	assert (durations[i] != null) : i + "-th variable in durations list is null"; 
	assert (resources[i] != null) : i + "-th variable in resources list is null"; 
	assert (durations[i].min() >= 0 ) : i + "-th duration is specified as possibly negative";
	assert (resources[i].min() >= 0 ) : i + "-th resource consumption is specified as possibly negative";
				
	if ( durations[i].min() >= 0 && resources[i].min() >= 0) {
	  taskNormal[i] = new TaskNormalView( new Task(starts[i], durations[i], resources[i]) );
	  taskNormal[i].index = i;
	} else throw new IllegalArgumentException("\nDurations and resources must be >= 0 in cumulative");			
      }
			
      if (limit.min() >= 0) {
	this.limit = limit;
	numberArgs++;
      } else {
	throw new IllegalArgumentException( "\nResource limit must be >= 0 in cumulative" );
      }
    } else {
      throw new IllegalArgumentException( "\nNot equal sizes of Variable vectors in cumulative" );
    }		
  }
	
  /**
   * It creates a cumulative constraint.
   * @param starts variables denoting starts of the tasks.
   * @param durations variables denoting durations of the tasks.
   * @param resources variables denoting resource usage of the tasks.
   * @param limit the overall limit of resources which has to be used.
   */
  public CumulativeBasic(ArrayList<? extends IntVar> starts,
			 ArrayList<? extends IntVar> durations, 
			 ArrayList<? extends IntVar> resources,
			 IntVar limit) {

    this(starts.toArray(new IntVar[starts.size()]), 
	 durations.toArray(new IntVar[durations.size()]), 
	 resources.toArray(new IntVar[resources.size()]),
	 limit);
		
  }


  @Override
  public ArrayList<Var> arguments() {

    ArrayList<Var> variables = new ArrayList<Var>(1);

    for (TaskView t : taskNormal)
      variables.add(t.start);
    for (TaskView t : taskNormal)
      variables.add(t.dur);
    for (TaskView t : taskNormal)
      variables.add(t.res);
    variables.add(limit);
    return variables;
  }

  @Override
  public void consistency(Store store) {

    do {
	
      store.propagationHasOccurred = false;
			
      profileProp();

    } while (store.propagationHasOccurred);		

  }

  void profileProp() {

    sweepPruning();
    updateTasksRes(store);				

  }


  @Override
  public int getConsistencyPruningEvent(Var var) {

    // If consistency function mode
    if (consistencyPruningEvents != null) {
      Integer possibleEvent = consistencyPruningEvents.get(var);
      if (possibleEvent != null)
	return possibleEvent;
    }
    return IntDomain.BOUND;
  }

  @Override
  public void impose(Store store) {

    for (TaskView t : taskNormal) {
      t.start.putModelConstraint(this, getConsistencyPruningEvent(t.start));
      t.dur.putModelConstraint(this, getConsistencyPruningEvent(t.dur));
      t.res.putModelConstraint(this, getConsistencyPruningEvent(t.res));
    }

    limit.putModelConstraint(this, getConsistencyPruningEvent(limit));

    store.addChanged(this);
    store.countConstraint();

    this.store = store;
  }

  void updateTasksRes(Store store) {
    int limitMax = limit.max();
    for (TaskView t : taskNormal)
      t.res.domain.inMax(store.level, t.res, limitMax);
  }

  @Override
  public void removeConstraint() {
    for (TaskView t : taskNormal) {
      t.start.removeConstraint(this);
      t.dur.removeConstraint(this);
      t.res.removeConstraint(this);
    }
    limit.removeConstraint(this);
  }

  @Override
  public boolean satisfied() {

    Task t;
    boolean sat = true;

    // expensive checking
    if (limit.singleton()) {
      int i = 0;
      while (sat && i < taskNormal.length) {
	t = taskNormal[i];
	i++;
	sat = sat && t.start.singleton() && t.dur.singleton()
	  && t.res.singleton();
      }
      return sat;
    } else
      return false;
  }

  @Override
  public String toString() {

    StringBuffer result = new StringBuffer( id() );

    result.append(" : cumulativeBasic([ ");
    for (int i = 0; i < taskNormal.length - 1; i++)
      result.append(taskNormal[i]).append(", ");

    result.append(taskNormal[taskNormal.length - 1]);

    result.append(" ]").append(", limit = ").append(limit).append(" )");

    return result.toString();

  }

  @Override
  public void increaseWeight() {
    if (increaseWeight) {
      limit.weight++;
      for (TaskView t : taskNormal) { 
	t.dur.weight++;
	t.res.weight++;
	t.start.weight++;
      }
    }
  }

  String intArrayToString(int[] a) {
    StringBuffer result = new StringBuffer("[");

    for (int i = 0; i < a.length; i++) {
      if ( i != 0)
    	result.append(", ");
      result.append(a[i]);
    }
    result.append("]");

    return result.toString();
  }

  // Sweep algorithm for profile
  void sweepPruning() {

    Event[] es = new Event[4*taskNormal.length];
    int limitMax = limit.max();
    
    int curDate = Integer.MIN_VALUE;
    boolean mandatoryExists = false;
    int j=0;
    int minProfile = Integer.MAX_VALUE, maxProfile = Integer.MIN_VALUE;
    for (int i = 0; i < taskNormal.length; i++) {
      TaskView t = taskNormal[i];
      t.index = i;

      // mandatory task parts to create profile
      int min = t.lst(), max = t.ect();
      if (min < max && t.res.min() > 0) { // && t.dur.min() > 0) {
	es[j++] = new Event(profile, t, min,   t.res.min());
	es[j++] = new Event(profile, t, max, - t.res.min());
	minProfile = (min < minProfile) ? min : minProfile;
	maxProfile = (max > maxProfile) ? max : maxProfile;
	mandatoryExists = true;	
      }
    }
    if (! mandatoryExists)
      return;

    for (TaskView t : taskNormal) {
      // overlapping tasks for pruning
      // from start to end
      int min = t.est();
      int max = t.lct();
      if (t.dur.max() > 0 && t.res.max() > 0)
	if (! (min > maxProfile || max < minProfile) ) {
	  es[j++] = new Event(pruneStart, t, min, t.res.max());
	  es[j++] = new Event(pruneEnd, t, max, -t.res.max());
	}
    }

    int N = j;
    Arrays.sort(es, 0, N, new EventIncComparator<Event>());
    
    if (debugNarr) {
      System.out.println(Arrays.asList(es));
      System.out.println("limit.max() = " + limitMax);
      System.out.println("===========================");
    }
    
    BitSet tasksToPrune = new BitSet(taskNormal.length);
    boolean[] inProfile = new boolean[taskNormal.length];

    // current value of the profile for mandatory parts
    int curProfile = 0;
    
    // used for start variable pruning
    int[] startExcluded = new int[taskNormal.length];
    Arrays.fill(startExcluded, Integer.MAX_VALUE);

    // used for duration variable pruning
    int[] lastBarier = new int[taskNormal.length];
    Arrays.fill(lastBarier, Integer.MAX_VALUE);
    boolean[] startAtEnd = new boolean[taskNormal.length];
    Arrays.fill(startAtEnd, false);
    
    for (int i = 0; i < N; i++) {

      Event e = es[i];
      Event ne = null;  // next event
      if (i < N-1)
	ne = es[i+1];

      switch (e.type()) {

      case profile: // =========== profile event ===========

	curProfile += e.value();
	inProfile[e.task().index] = (e.value() > 0);

	if (ne == null || ne.type() != profile || e.date < ne.date()) { // check the tasks for pruning only at the end of all profile events

	  if (debug)
	    System.out.println("Profile at "+e.date()+": "+curProfile);

	  // prune limit variable
	  if (curProfile > limit.min()) 
	    limit.domain.inMin(store.level, limit, curProfile);
	  
	  for (int ti = tasksToPrune.nextSetBit(0); ti >= 0; ti = tasksToPrune.nextSetBit(ti+1)) {
	    TaskView t = taskNormal[ti];
	    
	    int profileValue = curProfile;
	    if (inProfile[ti])
	      profileValue -= t.res.min();

	    // ========= Pruning start variable
	    if (t.res.min() > 0 && t.dur.min() > 0)
	      if (startExcluded[ti] == Integer.MAX_VALUE) {
		if (limitMax - profileValue < t.res.min()) {
		  startExcluded[ti] = e.date() - t.dur.min() + 1;		  
		}
	      }
	      else //startExcluded[ti] != Integer.MAX_VALUE
		if (limitMax - profileValue >= t.res.min()) {
		  // end of excluded interval
		  
		  if (!(startExcluded[ti] > t.start.max() || e.date() - 1 < t.start.min())) {

		    if (debugNarr)
		      System.out.print(">>> CumulativeBasic Profile 1. Narrowed " + t.start + " \\ "
				       + new IntervalDomain(startExcluded[ti], (int)(e.date()-1)));
<<<<<<< HEAD

		    t.start.domain.inComplement(store.level, t.start, startExcluded[ti], e.date() - 1);
=======
		    
		    IntervalDomain update = new IntervalDomain(IntDomain.MinInt,
							       startExcluded[ti] - 1);
		    update.unionAdapt(e.date(), IntDomain.MaxInt);
		    t.start.domain.in(store.level, t.start, update);

		    // ERROR DOES NOT WORK CORRECTLY IN ALL CASES!!! USE method in()
		    // t.start.domain.inComplement(store.level, t.start, startExcluded[ti], e.date() - 1);
>>>>>>> df8170d7
		    
		    if (debugNarr)
		      System.out.println(" => " + t.start);

		  }
		  startExcluded[ti] = Integer.MAX_VALUE;
		}

	    // ========= for duration pruning
	    if (e.date() <= t.start.max())
	      if (limitMax - profileValue < t.res.min()) 
		startAtEnd[ti] = false;
	      else  // limitMax - profileValue >= t.res.min()
		startAtEnd[ti] = true;
	    
	    if (lastBarier[ti] == Integer.MAX_VALUE && limitMax - profileValue < t.res.min() && e.date() >= t.start.max())
	      lastBarier[ti] = e.date();
		  
	    // ========= resource pruning
	    if (t.lst() <= e.date() && e.date() < t.ect() && limit.max() - profileValue < t.res.max()) 
	      t.res.domain.inMax(store.level, t.res, limit.max() - profileValue);

	  }
	}

	break;

      case pruneStart:  // =========== start of a task ===========
	int profileValue = curProfile;
	TaskView t = e.task();
	int ti = t.index;

	if (inProfile[ti])
	  profileValue -= t.res.min();

	// ========= for start pruning
	if (t.res.min() > 0 && t.dur.min() > 0)
	  if (limitMax - profileValue < t.res.min()) {
	    startExcluded[ti] = e.date();	   
	  }

	// ========= for duration pruning
	startAtEnd[ti] = true;

	// ========= resource pruning
	if (t.lst() <= e.date() && e.date() < t.ect() && limit.max() - profileValue < t.res.max()) 
	  t.res.domain.inMax(store.level, t.res, limit.max() - profileValue);
	    
	tasksToPrune.set(ti);
	break;

      case pruneEnd: // =========== end of a task ===========
	profileValue = curProfile;
	t = e.task();
	ti = t.index;
	
	if (inProfile[ti])
	  profileValue -= t.res.min();	

	// ========= pruning start variable
	if (t.res.min() > 0 && t.dur.min() > 0)
	  if (startExcluded[ti] != Integer.MAX_VALUE) {
	    // task ends and we remove forbidden area

	    if (!(startExcluded[ti] > t.start.max() || e.date() < t.start.min())) {
	      if (debugNarr) 
<<<<<<< HEAD
		System.out.print(">>> CumulativeBasic Profile 2. Narrowed " + t.start + " \\ "
				 + new IntervalDomain(startExcluded[ti], e.date()));
	    
	      t.start.domain.inComplement(store.level, t.start, startExcluded[ti], e.date());
=======
		System.out.print(">>> CumulativeBasic Profile 2. Narrowed " + t.start + " inMax "
				 + (int)(startExcluded[ti]-1));
	      
	      t.start.domain.inMax(store.level, t.start, startExcluded[ti]-1);
>>>>>>> df8170d7

	      if (debugNarr)
		System.out.println(" => " + t.start);
		
	    }
	  }
	
	startExcluded[ti] = Integer.MAX_VALUE;

	// ========= resource pruning
	if (t.lst() <= e.date() && e.date() < t.ect() && limit.max() - profileValue < t.res.max()) 
	  t.res.domain.inMax(store.level, t.res, limit.max() - profileValue);

	// ========= duration pruning
	int maxDuration = Integer.MIN_VALUE;
	Interval lastInterval = null;
	
	for (IntervalEnumeration e1 = t.start.dom().intervalEnumeration(); e1.hasMoreElements();) {
	  Interval i1 = e1.nextElement();
	  maxDuration = Math.max(maxDuration, i1.max() - i1.min() + t.dur.min());
	  lastInterval = i1;
	}
	if (startAtEnd[ti])
	  maxDuration = Math.max(maxDuration, lastBarier[ti] - lastInterval.min());

	if (maxDuration < t.dur.max()) {
	  if (debugNarr) 
	    System.out.print(">>> CumulativeBasic Profile 3. Narrowed " + t.dur + " in 0.."+ maxDuration);

	  t.dur.domain.inMax(store.level, t.dur, maxDuration);
	
	  if (debugNarr)
	    System.out.println(" => " + t.dur);
	}
	
	tasksToPrune.set(ti, false);
	break;

      }
    }
  }
  
  // event type
  static final int profile=0, pruneStart=1, pruneEnd=2;
  
  class Event {
    int type;
    TaskView t;
    int date;
    int value;
  
    Event(int type, TaskView t, int date, int value) {
      this.type = type;
      this.t = t;
      this.date = date;
      this.value = value;
    }

    int date() {
      return date;
    }

    int type() {
      return type;
    }

    int value() {
      return value;
    }

    TaskView task() {
      return t;
    }

    @Override
    public String toString() {
      String result = "(";
      result += (type == profile) ? "profile, " : (type == pruneStart) ? "pruneStart, " : "pruneEnd, ";
      result += t +", "+ date + ", " + value+")\n";
      return result; 
    }
  }

  class EventIncComparator<T extends Event> implements Comparator<T> {

    EventIncComparator() {
    }

    public int compare(T o1, T o2) {
      return (o1.date() == o2.date()) ? (o1.type() - o2.type()) : (o1.date() - o2.date());
    }
  }
}<|MERGE_RESOLUTION|>--- conflicted
+++ resolved
@@ -405,19 +405,13 @@
 		    if (debugNarr)
 		      System.out.print(">>> CumulativeBasic Profile 1. Narrowed " + t.start + " \\ "
 				       + new IntervalDomain(startExcluded[ti], (int)(e.date()-1)));
-<<<<<<< HEAD
-
-		    t.start.domain.inComplement(store.level, t.start, startExcluded[ti], e.date() - 1);
-=======
 		    
-		    IntervalDomain update = new IntervalDomain(IntDomain.MinInt,
-							       startExcluded[ti] - 1);
+		    IntervalDomain update = new IntervalDomain(IntDomain.MinInt, startExcluded[ti] - 1);
 		    update.unionAdapt(e.date(), IntDomain.MaxInt);
 		    t.start.domain.in(store.level, t.start, update);
 
 		    // ERROR DOES NOT WORK CORRECTLY IN ALL CASES!!! USE method in()
 		    // t.start.domain.inComplement(store.level, t.start, startExcluded[ti], e.date() - 1);
->>>>>>> df8170d7
 		    
 		    if (debugNarr)
 		      System.out.println(" => " + t.start);
@@ -484,17 +478,10 @@
 
 	    if (!(startExcluded[ti] > t.start.max() || e.date() < t.start.min())) {
 	      if (debugNarr) 
-<<<<<<< HEAD
-		System.out.print(">>> CumulativeBasic Profile 2. Narrowed " + t.start + " \\ "
-				 + new IntervalDomain(startExcluded[ti], e.date()));
-	    
-	      t.start.domain.inComplement(store.level, t.start, startExcluded[ti], e.date());
-=======
 		System.out.print(">>> CumulativeBasic Profile 2. Narrowed " + t.start + " inMax "
 				 + (int)(startExcluded[ti]-1));
 	      
 	      t.start.domain.inMax(store.level, t.start, startExcluded[ti]-1);
->>>>>>> df8170d7
 
 	      if (debugNarr)
 		System.out.println(" => " + t.start);
