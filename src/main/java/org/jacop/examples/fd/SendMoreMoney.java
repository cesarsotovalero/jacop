--- conflicted
+++ resolved
@@ -292,184 +292,6 @@
 			store.print();
 		*/
 
-<<<<<<< HEAD
-		SendMoreMoney exampleGlobal = new SendMoreMoney();
-		
-		exampleGlobal.model();
-		
-		if (exampleGlobal.search())
-			System.out.println("Solution found.");
-		
-	}
-	
-	/**
-	 * 1. Every CP program consists of two parts. The first one is a model and
-	 * the second one is the specification of the search. 
-	 * This creates a model which uses global constraints to provide consize modeling. 
-	 * The model consists of variables and constraints. 
-	 */
-	@Override
-	public void model() {
-		
-		vars = new ArrayList<IntVar>();
-
-		/**
-		 * A constraint store can be considered as a manager of constraints 
-		 * and variables. It is always required to have a constraint store 
-		 * in order to create a CP model of the problem. 
-		 */
-		store = new Store();
-
-		/**
-		 * First, we need to specify the variables. In this problem we 
-		 * will for certain have variables representing the value of different
-		 * letters.
-		 */
-
-		/**
-		 * We create variables. Each variable is created in a given 
-		 * constraint store. We provide information about variable name. 
-		 * However, the most part part of the specification is about the initial
-		 * domain. The initial domain is specified to be in between 0 and 9. 
-		 * 
-		 * One important feature of CP is that a variable must take a value from
-		 * the initial domain. The actual value of the variable can not be outside
-		 * the initial domain. In some sense, the initial domain is also like a
-		 * constraint.
-		 * 
-		 *  A variable is an integer variable, so eventually it will have an integer
-		 *  value.
-		 *  
-		 *  FDV - Finite Domain Variable.
-		 */
-
-		IntVar s = new IntVar(store, "S", 0, 9);
-		IntVar e = new IntVar(store, "E", 0, 9);
-		IntVar n = new IntVar(store, "N", 0, 9);
-		IntVar d = new IntVar(store, "D", 0, 9);
-		IntVar m = new IntVar(store, "M", 0, 9);
-		IntVar o = new IntVar(store, "O", 0, 9);
-		IntVar r = new IntVar(store, "R", 0, 9);
-		IntVar y = new IntVar(store, "Y", 0, 9);
-
-		/**
-		 * We create auxilary variables in order to make it easier to express some of the
-		 * constraints. Each auxilary variable holds a value for a given word.
-		 */
-		IntVar valueSEND = new IntVar(store, "v(SEND)", 0, 9999);
-		IntVar valueMORE = new IntVar(store, "v(MORE)", 0, 9999);
-		IntVar valueMONEY = new IntVar(store, "v(MONEY)", 0, 99999);
-
-		// Creating arrays for FDVs
-		IntVar digits[] = { s, e, n, d, m, o, r, y };
-		IntVar send[] = { s, e, n, d };
-		IntVar more[] = { m, o, r, e };
-		IntVar money[] = { m, o, n, e, y };
-
-		for (IntVar v : digits)
-			vars.add(v);
-		
-		/**
-		 * After specifying the variables we need to specify the 
-		 * constraints. 
-		 * 
-		 * All the constraints which are specified have to be satisfied
-		 * by the solution. 
-		 * 
-		 * Constraints are added to the model through executing the impose function 
-		 * of the constraint store.
-		 *
-		 * Instead of using 28 primitive constraints of the form XneqY
-		 * we can use only one global constraint. 
-		 * 
-		 * A global constraint may have number of advantages when compared
-		 * to primitive (basic) constraints : 
-		 * 
-		 * a). It give more concise model. A relatively minor improvement. 
-		 * 
-		 * b) the global constraint is aware of the relation not only between
-		 * two variables, but actually between all pairs within a set of variables.
-		 * A global has a potential of reducing an exponential size of the search tree
-		 * to a constant small size search tree. 
-		 * 
-		 *  Example. If three variables had a domain 1..2, then primitive constraints
-		 *  will not notice any problem, because any pair of variables can be assigned
-		 *  to value 1 or 2 and the variables will be different. However, the global
-		 *  constraint can notice that there are only two different values in the domains
-		 *  but three variables, so the constraint is not possible to satisfy.
-		 *  
-		 *  A (primitive) constraint can not assign a value to a variable, unless it has
-		 *  to be equal to that value. In our example above the primitive constraint can
-		 *  not make the first variable equal to one.
-		 */
-		store.impose(new Alldiff(digits));
-
-		/**
-		 * We would like to express the relation that SEND + MORE = MONEY. We have value
-		 * for particular letters but not for the whole words. Now, the task is to figure 
-		 * out the value of the word given values of the letters.
-		 * 
-		 * This can be easily achieved using SumWeight constraint. A SumWeight constraint
-		 * will take a list of variable and a list of weights and multiple each variable by
-		 * a corresponding weight and make the result equal to the last (third parameter) of
-		 * the constraint.
-		 */
-		
-		int[] weights5 = { 10000, 1000, 100, 10, 1 };
-		int[] weights4 = { 1000, 100, 10, 1 };
-
-		/**
-		 * Constraints for getting value for words
-		 * SEND = 1000 * S + 100 * E + N * 10 + D * 1
-		 * MORE = 1000 * M + 100 * O + R * 10 + E * 1
-		 * MONEY = 10000 * M + 1000 * O + 100 * N + E * 10 + Y * 1
-		 */
-		store.impose(new LinearInt(store, send, weights4, "==", valueSEND));
-		// store.impose(new SumWeight(send, weights4, valueSEND));
-		store.impose(new LinearInt(store, more, weights4, "==", valueMORE));
-		// store.impose(new SumWeight(more, weights4, wvalueMORE));
-		store.impose(new LinearInt(store, money, weights5, "==", valueMONEY));
-		// store.impose(new SumWeight(money, weights5, valueMONEY));
-
-		/**
-		 * The auxilary variables allow us to express the main constraint
-		 * of the problem in very simple manner. We just use XplusYeqZ constraint.
-		 */
-		store.impose(new XplusYeqZ(valueSEND, valueMORE, valueMONEY));
-
-		/**
-		 * Implied constraint after transformation of SEND+MORE=MONEY.
-		 * 1000 * S + 91 * E + 10 * R + D -9000 * M - 900 * O -90 * N = Y.
-		 * It removes 2 wrong decisions.
-		 */
-		
-		int [] weightsImplied = {1000, 91, 10, 1, -9000, -900, -90}; 
-		IntVar[] varsImplied = {s, e, r, d, m, o, n};
-		store.impose(new LinearInt(store, varsImplied, weightsImplied, "==", y));
-		// store.impose(new SumWeight(varsImplied, weightsImplied, y));
-		
-		/**
-		 * The two constraints below were not explicit in the problem description. However, 
-		 * they are still valid constraints. The programmer task is to find and make the 
-		 * constraint explicit in the constraint model.
-		 *
-		 * Since S is the first digit of SEND and M is the first digit of MORE or MONEY
-		 * both letters can not be equal to zero
-		 */
-		store.impose(new XneqC(s, 0));
-		store.impose(new XneqC(m, 0));
-		
-		/**
-		 * We have very concise model of the problem. It contains only 28 lines of code. 
-		 * It is thanks to the constraints which incorporate reasoning mechanisms which 
-		 * are used as soon as some decisions about variables domains are taken. 
-		 * 
-		 * In addition, the constraints can specify quite complex relationships between variables, 
-		 * like an alldiff constraint. 
-		 */
-		
-	}
-=======
         /** In the context of the SEND+MORE=MONEY problem, the search could decide
          * to assign first value 2 to variable E, followed by another trial
          * by assinging value 3 to variable E. Again, failure after trying to assign
@@ -706,6 +528,5 @@
          */
 
     }
->>>>>>> 49db8a1b
 
 }