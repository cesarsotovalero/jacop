--- conflicted
+++ resolved
@@ -1,4 +1,4 @@
-/**
+/*
  * Examples.java
  * This file is part of JaCoP.
  * <p>
@@ -36,11 +36,7 @@
 import org.jacop.core.Var;
 import org.jacop.search.*;
 
-<<<<<<< HEAD
-import java.util.ArrayList;
-=======
 import java.util.List;
->>>>>>> 49db8a1b
 
 /**
  * It is an abstract class to describe all necessary functions of any store.
@@ -51,523 +47,6 @@
 
 public abstract class ExampleFD {
 
-<<<<<<< HEAD
-	/**
-	 * It contains all variables used within a specific example.
-	 */
-	public ArrayList<IntVar> vars;
-	
-	/**
-	 * It specifies the cost function, null if no cost function is used.
-	 */
-	public IntVar cost;
-	
-	/**
-	 * It specifies the constraint store responsible for holding information 
-	 * about constraints and variables.
-	 */
-	public Store store;
-	
-	/**
-	 * It specifies the search procedure used by a given example.
-	 */
-	public Search<IntVar> search;
-	
-	/**
-	 * It specifies a standard way of modeling the problem.
-	 */
-	public abstract void model();
-	
-	/**
-	 * It specifies simple search method based on input order and lexigraphical 
-	 * ordering of values. 
-	 * 
-	 * @return true if there is a solution, false otherwise.
-	 */
-	public boolean search() {
-		
-		long T1, T2;
-		T1 = System.currentTimeMillis();
-		
-		SelectChoicePoint<IntVar> select = new SimpleSelect<IntVar>(vars.toArray(new IntVar[1]), null,
-				new IndomainMin<IntVar>());
-
-		search = new DepthFirstSearch<IntVar>();
-
-		boolean result = search.labeling(store, select);
-
-		if (result)
-			store.print();
-
-		T2 = System.currentTimeMillis();
-
-		System.out.println("\n\t*** Execution time = " + (T2 - T1) + " ms");
-		
-		System.out.println();
-		System.out.print(search.getNodes() + "\t");
-		System.out.print(search.getDecisions() + "\t");
-		System.out.print(search.getWrongDecisions() + "\t");
-		System.out.print(search.getBacktracks() + "\t");
-		System.out.print(search.getMaximumDepth() + "\t");
-		
-		return result;
-		
-	}	
-
-	/**
-	 * It specifies simple search method based on input order and lexigraphical 
-	 * ordering of values. It optimizes the solution by minimizing the cost function.
-	 * 
-	 * @return true if there is a solution, false otherwise.
-	 */
-	public boolean searchOptimal() {
-		
-		long T1, T2;
-		T1 = System.currentTimeMillis();
-		
-		SelectChoicePoint<IntVar> select = new SimpleSelect<IntVar>(vars.toArray(new IntVar[1]), null,
-				new IndomainMin<IntVar>());
-
-		search = new DepthFirstSearch<IntVar>();
-		
-		boolean result = search.labeling(store, select, cost);
-
-		if (result)
-			store.print();
-
-		T2 = System.currentTimeMillis();
-
-		System.out.println("\n\t*** Execution time = " + (T2 - T1) + " ms");
-		
-		return result;
-		
-	}	
-	
-	
-	/**
-	 * It searches for all solutions with the optimal value.
-	 * @return true if any optimal solution has been found.
-	 */
-	public boolean searchAllOptimal() {
-		
-		long T1, T2, T;
-		T1 = System.currentTimeMillis();
-
-		SelectChoicePoint<IntVar> select = new SimpleSelect<IntVar>(vars.toArray(new IntVar[1]), null,
-													new IndomainMin<IntVar>());
-
-		search = new DepthFirstSearch<IntVar>();
-		search.getSolutionListener().searchAll(true);
-		search.getSolutionListener().recordSolutions(true);
-
-		boolean result = search.labeling(store, select, cost);
-
-		T2 = System.currentTimeMillis();
-		T = T2 - T1;
-		System.out.println("\n\t*** Execution time = " + T + " ms");
-
-		return result;
-		
-	}
-	
-	/**
-	 * It specifies simple search method based on smallest domain variable order 
-	 * and lexigraphical ordering of values. 
-	 * @param optimal it specifies if the search the optimal solution takes place.
-	 * 
-	 * @return true if there is a solution, false otherwise.
-	 */
-
-	public boolean searchSmallestDomain(boolean optimal) {
-		
-		long T1, T2;
-		T1 = System.currentTimeMillis();
-		
-		SelectChoicePoint<IntVar> select = new SimpleSelect<IntVar>(vars.toArray(new IntVar[1]), new SmallestDomain<IntVar>(),
-				new IndomainMin<IntVar>());
-
-		search = new DepthFirstSearch<IntVar>();
-
-		boolean result = false;
-		
-		if (optimal) 
-			search.labeling(store, select, cost);
-		else
-			search.labeling(store, select);
-
-		System.out.println();
-		System.out.print(search.getNodes() + "\t");
-		System.out.print(search.getDecisions() + "\t");
-		System.out.print(search.getWrongDecisions() + "\t");
-		System.out.print(search.getBacktracks() + "\t");
-		System.out.print(search.getMaximumDepth() + "\t");
-		
-		if (result)
-			store.print();
-
-		T2 = System.currentTimeMillis();
-
-		System.out.println("\n\t*** Execution time = " + (T2 - T1) + " ms");
-		
-		return result;
-		
-	}	
-	
-	/**
-	 * It specifies simple search method based on weighted degree variable order 
-	 * and lexigraphical ordering of values. This search method is rather general
-	 * any problem good fit. It can be a good first trial to see if the model is 
-	 * correct.
-	 * 
-	 * @return true if there is a solution, false otherwise.
-	 */
-
-	public boolean searchWeightedDegree() {
-		
-		long T1, T2;
-		T1 = System.currentTimeMillis();
-		
-		SelectChoicePoint<IntVar> select = new SimpleSelect<IntVar>(vars.toArray(new IntVar[1]),
-							    new WeightedDegree<IntVar>(),
-							    new SmallestDomain<IntVar>(),
-							    new IndomainMin<IntVar>());
-
-		search = new DepthFirstSearch<IntVar>();
-
-		boolean result = search.labeling(store, select);
-
-		System.out.println();
-		System.out.print(search.getNodes() + "\t");
-		System.out.print(search.getDecisions() + "\t");
-		System.out.print(search.getWrongDecisions() + "\t");
-		System.out.print(search.getBacktracks() + "\t");
-		System.out.print(search.getMaximumDepth() + "\t");
-		
-		if (result)
-			store.print();
-
-		T2 = System.currentTimeMillis();
-
-		System.out.println("\n\t*** Execution time = " + (T2 - T1) + " ms");
-		
-		return result;
-		
-	}	
-
-	/**
-	 * It specifies simple search method based variable order which 
-	 * takes into account the number of constraints attached to a variable 
-	 * and lexigraphical ordering of values. 
-	 * 
-	 * @return true if there is a solution, false otherwise.
-	 */
-
-	public boolean searchMostConstrainedStatic() {
-		
-		search = new DepthFirstSearch<IntVar>();
-
-		SelectChoicePoint<IntVar> select = new SimpleSelect<IntVar>(vars.toArray(new IntVar[1]),
-				new MostConstrainedStatic<IntVar>(), new IndomainMin<IntVar>());
-
-		boolean result = search.labeling(store, select);
-
-		System.out.println();
-		System.out.print(search.getNodes() + "\t");
-		System.out.print(search.getDecisions() + "\t");
-		System.out.print(search.getWrongDecisions() + "\t");
-		System.out.print(search.getBacktracks() + "\t");
-		System.out.print(search.getMaximumDepth() + "\t");
-		
-		if (!result)
-			System.out.println("**** No Solution ****");
-
-		return result;
-	}
-	
-	/**
-	 * It specifies simple search method based on most constrained static and lexigraphical 
-	 * ordering of values. It searches for all solutions.
-	 * 
-	 * @return true if there is a solution, false otherwise.
-	 */
-
-	public boolean searchAllAtOnce() {
-		
-		long T1, T2;
-		T1 = System.currentTimeMillis();		
-		
-		SelectChoicePoint<IntVar> select = new SimpleSelect<IntVar>(vars.toArray(new IntVar[1]),
-				new MostConstrainedStatic<IntVar>(), new IndomainMin<IntVar>());
-
-		search = new DepthFirstSearch<IntVar>();
-		
-		search.getSolutionListener().searchAll(true);
-		search.getSolutionListener().recordSolutions(true);
-		search.setAssignSolution(true);
-		
-		boolean result = search.labeling(store, select);
-
-		T2 = System.currentTimeMillis();
-
-		if (result) {
-			System.out.println("Number of solutions " + search.getSolutionListener().solutionsNo());
-		//	search.printAllSolutions();
-		} 
-		else
-			System.out.println("Failed to find any solution");
-
-		System.out.println("\n\t*** Execution time = " + (T2 - T1) + " ms");
-
-		return result;
-	}	
-	
-	
-	/**
-	 * It searches using an input order search with indomain based on middle value.
-	 * @return true if there is a solution, false otherwise.
-	 */
-	public boolean searchMiddle() {
-
-		long begin = System.currentTimeMillis();
-
-		search = new DepthFirstSearch<IntVar>();
-
-		SelectChoicePoint<IntVar> select = new SimpleSelect<IntVar>(vars.toArray(new IntVar[1]),
-													null, new IndomainMiddle<IntVar>());
-
-		boolean result = search.labeling(store, select);
-
-		long end = System.currentTimeMillis();
-
-		System.out.println("Number of milliseconds " + (end - begin));
-
-		return result;
-	}
-
-	/**
-	 * It searches with shaving which is guided by supplied constraints.
-	 * @param guidingShaving the array of constraints proposing shaving candidates.
-	 * @param printInfo it specifies if that function should print any info.
-	 * @return true if the solution was found, false otherwise.
-	 */
-	public boolean shavingSearch(ArrayList<Constraint> guidingShaving, boolean printInfo) {
-
-		Shaving<IntVar> shaving = new Shaving<IntVar>();
-		shaving.setStore(store);
-		shaving.quickShave = true;
-
-		for (Constraint c : guidingShaving)
-			shaving.addShavingConstraint(c);
-
-		long begin = System.currentTimeMillis();
-
-		search = new DepthFirstSearch<IntVar>();
-		search.setPrintInfo(printInfo);
-		
-		SelectChoicePoint<IntVar> select = new SimpleSelect<IntVar>(vars.toArray(new IntVar[1]), null, new IndomainMiddle<IntVar>());
-
-		search.setConsistencyListener(shaving);
-		search.setExitChildListener(shaving);
-
-		boolean result = search.labeling(store, select);
-
-		long end = System.currentTimeMillis();
-
-		if (printInfo) {
-			System.out.println("Number of milliseconds " + (end - begin));
-			System.out.println("Ratio "	+ (shaving.successes * 100 / (shaving.successes + shaving.failures)));
-
-			if (result)
-				store.print();
-		}
-		
-		return result;
-
-	}
-	
-	/**
-	 * It conducts the search with restarts from which the no-goods are derived. 
-	 * Every search contributes with new no-goods which are kept so eventually
-	 * the search is complete (although can be very expensive to maintain explicitly
-	 * all no-goods found during search). 
-	 * @return true if there is a solution, false otherwise.
-	 */
-	public boolean searchWithRestarts() {
-		
-		// Input Order tie breaking
-		boolean result = false;
-		boolean timeout = true;
-		
-		int nodes = 0;
-		int decisions = 0;
-		int backtracks = 0;
-		int wrongDecisions = 0;
-
-		search = new DepthFirstSearch<IntVar>();
-
-		NoGoodsCollector<IntVar> collector = new NoGoodsCollector<IntVar>();
-		search.setExitChildListener(collector);
-		search.setTimeOutListener(collector);
-		search.setExitListener(collector);
-
-		SelectChoicePoint<IntVar> select = new SimpleSelect<IntVar>(vars.toArray(new IntVar[1]), new SmallestDomain<IntVar>(),
-				new IndomainSimpleRandom<IntVar>());
-		
-		while (timeout) {
-
-			// search.setPrintInfo(false);
-			search.setNodesOut(1000);
-
-			result = search.labeling(store, select);
-			timeout &= collector.timeOut;
-			
-			nodes += search.getNodes();
-			decisions += search.getDecisions();
-			wrongDecisions += search.getWrongDecisions();
-			backtracks += search.getBacktracks();
-
-			search = new DepthFirstSearch<IntVar>();
-			collector = new NoGoodsCollector<IntVar>();
-			search.setExitChildListener(collector);
-			search.setTimeOutListener(collector);
-			search.setExitListener(collector);
-
-		}
-
-		// System.out.println(search.noGoodsVariables);
-		// System.out.println(search.noGoodsValues);
-		// System.out.println(store.watchedConstraints);
-
-		// store.toXCSP2_0();
-		// store.finalizeXCSP2_0(-1, "./", "restarts.xml");
-
-		System.out.println();
-		System.out.print(nodes + "\t");
-		System.out.print(decisions + "\t");
-		System.out.print(wrongDecisions + "\t");
-		System.out.print(backtracks + "\t");
-
-		if (result)
-			System.out.println(1);
-		else
-			System.out.println(0);
-
-		return result;
-	}
-	
-	/**
-	 * It uses credit search to solve a problem.
-	 * @param credits the number of credits available.
-	 * @param backtracks the maximum number of backtracks used when a path exhausts its credits.
-	 * @param maxDepth the maximum depth to which the credit distribution takes place.
-	 * @return true if a solution was found, false otherwise.
-	 */
-	public boolean creditSearch(int credits, int backtracks, int maxDepth) {
-
-		SelectChoicePoint<IntVar> select = new SimpleSelect<IntVar>(vars
-				.toArray(new IntVar[1]), new SmallestDomain<IntVar>(),
-				new IndomainMin<IntVar>());
-
-		CreditCalculator<IntVar> credit = new CreditCalculator<IntVar>(credits, backtracks, maxDepth);
-
-		search = new DepthFirstSearch<IntVar>();
-
-		if (search.getConsistencyListener() == null)
-			search.setConsistencyListener(credit);
-		else
-			search.getConsistencyListener().setChildrenListeners(credit);
-
-		search.setExitChildListener(credit);
-		search.setTimeOutListener(credit);
-
-		boolean result = search.labeling(store, select);
-
-		store.print();
-
-		System.out.print(search.getNodes() + "\t");
-		System.out.print(search.getDecisions() + "\t");
-		System.out.print(search.getWrongDecisions() + "\t");
-		System.out.print(search.getBacktracks() + "\t");
-		System.out.print(search.getMaximumDepth() + "\t");
-
-		if (result)
-			System.out.println(1);
-		else
-			System.out.println(0);
-
-		return result;
-	}
-
-	
-    /**
-    *
-    * It uses MaxRegret variable ordering heuristic to search for a solution.
-    * @return true if there is a solution, false otherwise.
-    *
-    */
-   public boolean searchWithMaxRegret() {
-
-       SelectChoicePoint<IntVar> select = new SimpleSelect<IntVar>(vars.toArray(new IntVar[0]),
-                                                   	new MaxRegret<IntVar>(),
-                                                   	new SmallestDomain<IntVar>(),
-                                                    new IndomainMiddle<IntVar>());
-       
-       search = new DepthFirstSearch<IntVar>();
-       search.getSolutionListener().searchAll(true);
-       search.getSolutionListener().recordSolutions(true);
-       
-       boolean result = search.labeling(store, select);
-       
-	   return result;
-
-   }
-	
-   /**
-    * It searches for solution using Limited Discrepancy Search.
-    * @param noDiscrepancy maximal number of discrepancies
-    * @return true if the solution was found, false otherwise.
-    */
-   public boolean searchLDS(int noDiscrepancy) {
-		
-		search = new DepthFirstSearch<IntVar>();
-
-		boolean result = false;
-
-		SelectChoicePoint<IntVar> select = new SimpleSelect<IntVar>(vars.toArray(new IntVar[1]),
-				new SmallestDomain<IntVar>(), new IndomainMiddle<IntVar>());
-
-		LDS<IntVar> lds = new LDS<IntVar>(noDiscrepancy);
-
-		if (search.getExitChildListener() == null)
-			search.setExitChildListener(lds);
-		else
-			search.getExitChildListener().setChildrenListeners(lds);
-
-		// Execution time measurement
-		long begin = System.currentTimeMillis();
-
-		result = search.labeling(store, select);
-
-		// Execution time measurement
-		long end = System.currentTimeMillis();
-
-		System.out.println("Number of milliseconds " + (end - begin));
-
-		return result;
-		
-	}
-   
-   
- /**
-  * It searches for optimal solution using max regret variable ordering
-  * and indomain min for value ordering.
- * @return true if there is a solution, false otherwise.
- */
-   public boolean searchMaxRegretOptimal() {
-		
-		long T1, T2, T;
-		T1 = System.currentTimeMillis();
-=======
     /**
      * It contains all variables used within a specific example.
      */
@@ -605,9 +84,9 @@
         long T1, T2;
         T1 = System.currentTimeMillis();
 
-        SelectChoicePoint<IntVar> select = new SimpleSelect<IntVar>(vars.toArray(new IntVar[1]), null, new IndomainMin<IntVar>());
-
-        search = new DepthFirstSearch<IntVar>();
+        SelectChoicePoint<IntVar> select = new SimpleSelect<>(vars.toArray(new IntVar[1]), null, new IndomainMin<>());
+
+        search = new DepthFirstSearch<>();
 
         boolean result = search.labeling(store, select);
 
@@ -640,9 +119,9 @@
         long T1, T2;
         T1 = System.currentTimeMillis();
 
-        SelectChoicePoint<IntVar> select = new SimpleSelect<IntVar>(vars.toArray(new IntVar[1]), null, new IndomainMin<IntVar>());
-
-        search = new DepthFirstSearch<IntVar>();
+        SelectChoicePoint<IntVar> select = new SimpleSelect<>(vars.toArray(new IntVar[1]), null, new IndomainMin<>());
+
+        search = new DepthFirstSearch<>();
 
         boolean result = search.labeling(store, select, cost);
 
@@ -667,9 +146,9 @@
         long T1, T2, T;
         T1 = System.currentTimeMillis();
 
-        SelectChoicePoint<IntVar> select = new SimpleSelect<IntVar>(vars.toArray(new IntVar[1]), null, new IndomainMin<IntVar>());
-
-        search = new DepthFirstSearch<IntVar>();
+        SelectChoicePoint<IntVar> select = new SimpleSelect<>(vars.toArray(new IntVar[1]), null, new IndomainMin<>());
+
+        search = new DepthFirstSearch<>();
         search.getSolutionListener().searchAll(true);
         search.getSolutionListener().recordSolutions(true);
 
@@ -697,9 +176,9 @@
         T1 = System.currentTimeMillis();
 
         SelectChoicePoint<IntVar> select =
-            new SimpleSelect<IntVar>(vars.toArray(new IntVar[1]), new SmallestDomain<IntVar>(), new IndomainMin<IntVar>());
-
-        search = new DepthFirstSearch<IntVar>();
+            new SimpleSelect<>(vars.toArray(new IntVar[1]), new SmallestDomain<>(), new IndomainMin<>());
+
+        search = new DepthFirstSearch<>();
 
         boolean result = false;
 
@@ -741,10 +220,10 @@
         T1 = System.currentTimeMillis();
 
         SelectChoicePoint<IntVar> select =
-            new SimpleSelect<IntVar>(vars.toArray(new IntVar[1]), new WeightedDegree<IntVar>(), new SmallestDomain<IntVar>(),
-                new IndomainMin<IntVar>());
-
-        search = new DepthFirstSearch<IntVar>();
+            new SimpleSelect<>(vars.toArray(new IntVar[1]), new WeightedDegree<>(), new SmallestDomain<>(),
+                new IndomainMin<>());
+
+        search = new DepthFirstSearch<>();
 
         boolean result = search.labeling(store, select);
 
@@ -779,7 +258,7 @@
         search = new DepthFirstSearch<IntVar>();
 
         SelectChoicePoint<IntVar> select =
-            new SimpleSelect<IntVar>(vars.toArray(new IntVar[1]), new MostConstrainedStatic<IntVar>(), new IndomainMin<IntVar>());
+            new SimpleSelect<>(vars.toArray(new IntVar[1]), new MostConstrainedStatic<>(), new IndomainMin<>());
 
         boolean result = search.labeling(store, select);
 
@@ -809,9 +288,9 @@
         T1 = System.currentTimeMillis();
 
         SelectChoicePoint<IntVar> select =
-            new SimpleSelect<IntVar>(vars.toArray(new IntVar[1]), new MostConstrainedStatic<IntVar>(), new IndomainMin<IntVar>());
-
-        search = new DepthFirstSearch<IntVar>();
+            new SimpleSelect<>(vars.toArray(new IntVar[1]), new MostConstrainedStatic<>(), new IndomainMin<>());
+
+        search = new DepthFirstSearch<>();
 
         search.getSolutionListener().searchAll(true);
         search.getSolutionListener().recordSolutions(true);
@@ -841,9 +320,9 @@
 
         long begin = System.currentTimeMillis();
 
-        search = new DepthFirstSearch<IntVar>();
-
-        SelectChoicePoint<IntVar> select = new SimpleSelect<IntVar>(vars.toArray(new IntVar[1]), null, new IndomainMiddle<IntVar>());
+        search = new DepthFirstSearch<>();
+
+        SelectChoicePoint<IntVar> select = new SimpleSelect<>(vars.toArray(new IntVar[1]), null, new IndomainMiddle<>());
 
         boolean result = search.labeling(store, select);
 
@@ -862,7 +341,7 @@
      */
     public boolean shavingSearch(List<Constraint> guidingShaving, boolean printInfo) {
 
-        Shaving<IntVar> shaving = new Shaving<IntVar>();
+        Shaving<IntVar> shaving = new Shaving<>();
         shaving.setStore(store);
         shaving.quickShave = true;
 
@@ -871,10 +350,10 @@
 
         long begin = System.currentTimeMillis();
 
-        search = new DepthFirstSearch<IntVar>();
+        search = new DepthFirstSearch<>();
         search.setPrintInfo(printInfo);
 
-        SelectChoicePoint<IntVar> select = new SimpleSelect<IntVar>(vars.toArray(new IntVar[1]), null, new IndomainMiddle<IntVar>());
+        SelectChoicePoint<IntVar> select = new SimpleSelect<>(vars.toArray(new IntVar[1]), null, new IndomainMiddle<>());
 
         search.setConsistencyListener(shaving);
         search.setExitChildListener(shaving);
@@ -882,7 +361,6 @@
         boolean result = search.labeling(store, select);
 
         long end = System.currentTimeMillis();
->>>>>>> 49db8a1b
 
         if (printInfo) {
             System.out.println("Number of milliseconds " + (end - begin));
@@ -914,15 +392,15 @@
         int backtracks = 0;
         int wrongDecisions = 0;
 
-        search = new DepthFirstSearch<IntVar>();
-
-        NoGoodsCollector<IntVar> collector = new NoGoodsCollector<IntVar>();
+        search = new DepthFirstSearch<>();
+
+        NoGoodsCollector<IntVar> collector = new NoGoodsCollector<>();
         search.setExitChildListener(collector);
         search.setTimeOutListener(collector);
         search.setExitListener(collector);
 
         SelectChoicePoint<IntVar> select =
-            new SimpleSelect<IntVar>(vars.toArray(new IntVar[1]), new SmallestDomain<IntVar>(), new IndomainSimpleRandom<IntVar>());
+            new SimpleSelect<>(vars.toArray(new IntVar[1]), new SmallestDomain<>(), new IndomainSimpleRandom<>());
 
         while (timeout) {
 
@@ -937,8 +415,8 @@
             wrongDecisions += search.getWrongDecisions();
             backtracks += search.getBacktracks();
 
-            search = new DepthFirstSearch<IntVar>();
-            collector = new NoGoodsCollector<IntVar>();
+            search = new DepthFirstSearch<>();
+            collector = new NoGoodsCollector<>();
             search.setExitChildListener(collector);
             search.setTimeOutListener(collector);
             search.setExitListener(collector);
@@ -969,11 +447,11 @@
     public boolean creditSearch(int credits, int backtracks, int maxDepth) {
 
         SelectChoicePoint<IntVar> select =
-            new SimpleSelect<IntVar>(vars.toArray(new IntVar[1]), new SmallestDomain<IntVar>(), new IndomainMin<IntVar>());
-
-        CreditCalculator<IntVar> credit = new CreditCalculator<IntVar>(credits, backtracks, maxDepth);
-
-        search = new DepthFirstSearch<IntVar>();
+            new SimpleSelect<>(vars.toArray(new IntVar[1]), new SmallestDomain<>(), new IndomainMin<>());
+
+        CreditCalculator<IntVar> credit = new CreditCalculator<>(credits, backtracks, maxDepth);
+
+        search = new DepthFirstSearch<>();
 
         if (search.getConsistencyListener() == null)
             search.setConsistencyListener(credit);
@@ -1011,10 +489,10 @@
     public boolean searchWithMaxRegret() {
 
         SelectChoicePoint<IntVar> select =
-            new SimpleSelect<IntVar>(vars.toArray(new IntVar[0]), new MaxRegret<IntVar>(), new SmallestDomain<IntVar>(),
-                new IndomainMiddle<IntVar>());
-
-        search = new DepthFirstSearch<IntVar>();
+            new SimpleSelect<>(vars.toArray(new IntVar[0]), new MaxRegret<>(), new SmallestDomain<>(),
+                new IndomainMiddle<>());
+
+        search = new DepthFirstSearch<>();
         search.getSolutionListener().searchAll(true);
         search.getSolutionListener().recordSolutions(true);
 
@@ -1031,14 +509,14 @@
      */
     public boolean searchLDS(int noDiscrepancy) {
 
-        search = new DepthFirstSearch<IntVar>();
+        search = new DepthFirstSearch<>();
 
         boolean result = false;
 
         SelectChoicePoint<IntVar> select =
-            new SimpleSelect<IntVar>(vars.toArray(new IntVar[1]), new SmallestDomain<IntVar>(), new IndomainMiddle<IntVar>());
-
-        LDS<IntVar> lds = new LDS<IntVar>(noDiscrepancy);
+            new SimpleSelect<>(vars.toArray(new IntVar[1]), new SmallestDomain<>(), new IndomainMiddle<>());
+
+        LDS<IntVar> lds = new LDS<>(noDiscrepancy);
 
         if (search.getExitChildListener() == null)
             search.setExitChildListener(lds);
@@ -1073,7 +551,7 @@
         search = new DepthFirstSearch<IntVar>();
 
         SelectChoicePoint<IntVar> select =
-            new SimpleSelect<IntVar>(vars.toArray(new IntVar[1]), new MaxRegret<IntVar>(), new IndomainMin<IntVar>());
+            new SimpleSelect<>(vars.toArray(new IntVar[1]), new MaxRegret<>(), new IndomainMin<>());
 
         boolean result = search.labeling(store, select, cost);
 
@@ -1101,10 +579,10 @@
 
         boolean result = false;
 
-        search = new DepthFirstSearch<IntVar>();
-
-        SelectChoicePoint<IntVar> select =
-            new SimpleSelect<IntVar>(vars.toArray(new IntVar[1]), new SmallestDomain<IntVar>(), new IndomainMiddle<IntVar>());
+        search = new DepthFirstSearch<>();
+
+        SelectChoicePoint<IntVar> select =
+            new SimpleSelect<>(vars.toArray(new IntVar[1]), new SmallestDomain<>(), new IndomainMiddle<>());
 
         result = search.labeling(store, select);
 
@@ -1129,10 +607,10 @@
 
         boolean result = false;
 
-        search = new DepthFirstSearch<IntVar>();
-
-        SelectChoicePoint<IntVar> select =
-            new SimpleSelect<IntVar>(vars.toArray(new IntVar[1]), new SmallestDomain<IntVar>(), new IndomainMedian<IntVar>());
+        search = new DepthFirstSearch<>();
+
+        SelectChoicePoint<IntVar> select =
+            new SimpleSelect<>(vars.toArray(new IntVar[1]), new SmallestDomain<>(), new IndomainMedian<>());
 
         result = search.labeling(store, select);
 
@@ -1157,9 +635,9 @@
         long begin = System.currentTimeMillis();
 
         SelectChoicePoint<IntVar> select =
-            new SimpleSelect<IntVar>(vars.toArray(new IntVar[1]), new SmallestMin<IntVar>(), new IndomainMin<IntVar>());
-
-        search = new DepthFirstSearch<IntVar>();
+            new SimpleSelect<>(vars.toArray(new IntVar[1]), new SmallestMin<>(), new IndomainMin<>());
+
+        search = new DepthFirstSearch<>();
 
         boolean solution = search.labeling(store, select, cost);
 
@@ -1191,13 +669,13 @@
 
         boolean result = false;
 
-        Search<IntVar> labelSlave = new DepthFirstSearch<IntVar>();
-        SelectChoicePoint<IntVar> selectSlave = new SimpleSelect<IntVar>(slaveVars.toArray(new IntVar[0]), null, new IndomainMin<IntVar>());
+        Search<IntVar> labelSlave = new DepthFirstSearch<>();
+        SelectChoicePoint<IntVar> selectSlave = new SimpleSelect<>(slaveVars.toArray(new IntVar[0]), null, new IndomainMin<>());
         labelSlave.setSelectChoicePoint(selectSlave);
 
-        Search<IntVar> labelMaster = new DepthFirstSearch<IntVar>();
+        Search<IntVar> labelMaster = new DepthFirstSearch<>();
         SelectChoicePoint<IntVar> selectMaster =
-            new SimpleSelect<IntVar>(masterVars.toArray(new IntVar[0]), null, new IndomainMin<IntVar>());
+            new SimpleSelect<>(masterVars.toArray(new IntVar[0]), null, new IndomainMin<>());
 
         labelMaster.addChildSearch(labelSlave);
 
@@ -1243,137 +721,6 @@
         return vars;
     }
 
-<<<<<<< HEAD
-   
-   /**
-    * It searches using smallest domain variable ordering and 
-    * indomain middle value ordering. 
-    * @return true if there is a solution, false otherwise.
-    */
-   public boolean searchSmallestMedian() {
-		
-		long begin = System.currentTimeMillis();
-
-		boolean result = false;
-
-		search = new DepthFirstSearch<IntVar>();
-
-		SelectChoicePoint<IntVar> select = new SimpleSelect<IntVar>(vars.toArray(new IntVar[1]), new SmallestDomain<IntVar>(),
-				new IndomainMedian<IntVar>());
-
-		result = search.labeling(store, select);
-
-		long end = System.currentTimeMillis();
-
-
-		System.out.println("Number of milliseconds " + (end - begin));
-		
-		return result;
-		
-	}
-   
-   
-	/**
-	 * It searches using Smallest Min variable ordering heuristic and indomainMin value
-	 * ordering heuristic.
-	 * 
-	 * @return true if there is a solution, false otherwise.
-	 */
-	public boolean searchSmallestMin() { 
-
-		long begin = System.currentTimeMillis();
-		
-		SelectChoicePoint<IntVar> select = new SimpleSelect<IntVar>(vars.toArray(new IntVar[1]), new SmallestMin<IntVar>(),
-				new IndomainMin<IntVar>());
-
-		search = new DepthFirstSearch<IntVar>();
-		
-		boolean solution = search.labeling(store, select, cost);
-
-		long end = System.currentTimeMillis();
-
-		if (solution)
-			store.print();
-		else
-			System.out.println("Failed to find any solution");
-
-		System.out.println("Number of milliseconds " + (end - begin));
-
-		return solution;
-	
-	}
-
-	
-	/**
-	 * It conducts master-slave search. Both of them use input order variable ordering. 
-	 * 
-	 * @param masterVars it specifies the search variables used in master search.
-	 * @param slaveVars it specifies the search variables used in slave search.
-	 * 
-	 * @return true if the solution exists, false otherwise.
-	 */
-	public boolean searchMasterSlave(ArrayList<Var> masterVars,
-									 ArrayList<Var> slaveVars) {
-
-		long T1 = System.currentTimeMillis();
-
-		boolean result = false;
-
-		Search<IntVar> labelSlave = new DepthFirstSearch<IntVar>();
-		SelectChoicePoint<IntVar> selectSlave = new SimpleSelect<IntVar>(slaveVars.toArray(new IntVar[0]), null,
-				new IndomainMin<IntVar>());
-		labelSlave.setSelectChoicePoint(selectSlave);
-
-		Search<IntVar> labelMaster = new DepthFirstSearch<IntVar>();
-		SelectChoicePoint<IntVar> selectMaster = new SimpleSelect<IntVar>(masterVars.toArray(new IntVar[0]), null,
-				new IndomainMin<IntVar>());
-		
-		labelMaster.addChildSearch(labelSlave);
-
-		search = labelMaster;
-		
-		result = labelMaster.labeling(store, selectMaster);
-
-		if (result)
-			System.out.println("Solution found");
-
-		if (result)
-			store.print();
-
-		long T2 = System.currentTimeMillis();
-		
-		System.out.println("\n\t*** Execution time = " + (T2 - T1) + " ms");
-
-		return result;
-	}
-
-	
-	/**
-	 * It returns the search used within an example.
-	 * @return the search used within an example.
-	 */
-	public Search<IntVar> getSearch() {
-		return search;
-	}
-
-	/**
-	 * It specifies the constraint store used within an example.
-	 * @return constraint store used within an example.
-	 */
-	public Store getStore() {
-		return store;
-	}
-
-	/**
-	 * It returns an array list of variables used to model the example.
-	 * @return the array list of variables used to model the example.
-	 */
-	public ArrayList<IntVar> getSearchVariables() {
-		return vars;
-	}	
-		
-=======
->>>>>>> 49db8a1b
     /**
      * It prints a matrix of variables. All variables must be grounded.
      * @param matrix matrix containing the grounded variables.
